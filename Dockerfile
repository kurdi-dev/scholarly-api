# ARG ARCH=linux/amd64
ARG ARCH=linux/arm64/v8

FROM --platform=${ARCH} python:3.9

WORKDIR /code
COPY ./requirements.txt /code/requirements.txt
RUN pip install --no-cache-dir --upgrade -r /code/requirements.txt
<<<<<<< HEAD
=======
RUN pip install fake-useragent -U

>>>>>>> b8e83e89
COPY ./app /code/app

EXPOSE 80

CMD ["fastapi", "run", "app/main.py", "--port", "80"]<|MERGE_RESOLUTION|>--- conflicted
+++ resolved
@@ -1,18 +1,13 @@
-# ARG ARCH=linux/amd64
-ARG ARCH=linux/arm64/v8
-
-FROM --platform=${ARCH} python:3.9
-
-WORKDIR /code
-COPY ./requirements.txt /code/requirements.txt
-RUN pip install --no-cache-dir --upgrade -r /code/requirements.txt
-<<<<<<< HEAD
-=======
-RUN pip install fake-useragent -U
-
->>>>>>> b8e83e89
-COPY ./app /code/app
-
-EXPOSE 80
-
-CMD ["fastapi", "run", "app/main.py", "--port", "80"]+# ARG ARCH=linux/amd64
+ARG ARCH=linux/arm64/v8
+
+FROM --platform=${ARCH} python:3.9
+
+WORKDIR /code
+COPY ./requirements.txt /code/requirements.txt
+RUN pip install --no-cache-dir --upgrade -r /code/requirements.txt
+COPY ./app /code/app
+
+EXPOSE 80
+
+CMD ["fastapi", "run", "app/main.py", "--port", "80"]